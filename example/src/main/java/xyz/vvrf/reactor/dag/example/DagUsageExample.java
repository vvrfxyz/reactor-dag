package xyz.vvrf.reactor.dag.example;

import lombok.extern.slf4j.Slf4j;
import org.springframework.beans.factory.annotation.Autowired;
import org.springframework.boot.SpringApplication;
import org.springframework.boot.autoconfigure.SpringBootApplication;
import org.springframework.boot.autoconfigure.r2dbc.R2dbcAutoConfiguration;
import org.springframework.http.codec.ServerSentEvent;
import org.springframework.web.bind.annotation.GetMapping;
// import org.springframework.web.bind.annotation.RequestParam; // 移除了未使用的导入
import org.springframework.web.bind.annotation.RestController;
import reactor.core.publisher.Flux;
<<<<<<< HEAD
import xyz.vvrf.reactor.dag.spring.SpringDagEngine;
=======
import xyz.vvrf.reactor.dag.core.DagDefinition;
import xyz.vvrf.reactor.dag.core.Event; // 引入 Event
import xyz.vvrf.reactor.dag.example.dataParalleDag.ParalleContext;
// 移除 SpringDagEngine 导入
import xyz.vvrf.reactor.dag.execution.DagEngine; // 引入核心 DagEngine
import xyz.vvrf.reactor.dag.spring.EventAdapter; // 引入 EventAdapter
import xyz.vvrf.reactor.dag.spring.boot.DagEngineProvider; // 引入 DagEngineProvider
>>>>>>> b21a888e

import java.util.UUID;

/**
 * DAG框架使用示例 - 一个简单的 Spring Boot Web 服务。
 * 演示如何注入 DagEngineProvider 并执行 DAG。
 */
@SpringBootApplication(
        scanBasePackages = {"xyz.vvrf.reactor.dag.example", "xyz.vvrf.reactor.dag.spring.boot"}, // 确保能扫描到自动配置
        exclude = {R2dbcAutoConfiguration.class} // 排除 R2DBC 自动配置（如果不需要）
)
@RestController
@Slf4j
public class DagUsageExample {

    public static void main(String[] args) {
        SpringApplication.run(DagUsageExample.class, args);
    }

    // 注入 DagEngineProvider，而不是具体的引擎实例
    @Autowired
    private DagEngineProvider dagEngineProvider;

<<<<<<< HEAD
//    @Autowired
//    private DataParalleDag dataParalleDag;
=======
    // 注入预定义的 DAG Definition Bean
    @Autowired
    private DagDefinition<ParalleContext> dataParalleDag; // Bean 名称与方法名一致
>>>>>>> b21a888e

    /**
     * 处理并行数据处理 DAG 的端点。
     * 返回 Server-Sent Events (SSE) 流。
     * @return SSE 事件流
     */
<<<<<<< HEAD
//    @GetMapping(value = "/process", produces = "text/event-stream")
//    public Flux<ServerSentEvent<?>> processData(
//            @RequestParam(defaultValue = "100") int dataSize,
//            @RequestParam(defaultValue = "false") boolean includeEnrichment) {
//
//        // 创建处理上下文
//        ProcessingContext context = new ProcessingContext();
//        context.setDataSize(dataSize);
//        context.setIncludeEnrichment(includeEnrichment);
//
//        // 生成请求ID
//        String requestId = UUID.randomUUID().toString();
//
//        // 执行DAG并返回事件流
//        return dagEngine.execute(context, requestId, dataProcessingDag);
//    }

//    @GetMapping(value = "/process-paralle", produces = "text/event-stream")
//    public Flux<ServerSentEvent<?>> paralleData() {
//
//        // 创建处理上下文
//        ParalleContext context = new ParalleContext();
//
//        // 生成请求ID
//        String requestId = UUID.randomUUID().toString();
//
//        // 执行DAG并返回事件流
//        return dagEngine.execute(context, requestId, dataParalleDag);
//    }
=======
    @GetMapping(value = "/process-paralle", produces = "text/event-stream")
    public Flux<ServerSentEvent<?>> paralleData() {
        log.info("收到 /process-paralle 请求");

        // 1. 创建处理上下文
        ParalleContext context = new ParalleContext("初始输入数据"); // 可以设置初始值

        // 2. 生成请求 ID (可选，但推荐)
        String requestId = "req-" + UUID.randomUUID().toString().substring(0, 8);
        log.info("请求 ID: {}", requestId);

        try {
            // 3. 从 Provider 获取特定上下文的核心 DagEngine
            log.debug("从 DagEngineProvider 获取 ParalleContext 的引擎...");
            DagEngine<ParalleContext> coreEngine = dagEngineProvider.getEngine(ParalleContext.class);
            log.debug("成功获取到引擎: {}", coreEngine.getClass().getSimpleName());

            // 4. 执行 DAG (使用核心引擎)
            log.info("开始执行 DAG: {}", dataParalleDag.getDagName());
            Flux<Event<?>> eventFlux = coreEngine.execute(context, dataParalleDag, requestId);

            // 5. 将核心 Event 流转换为 SSE 流并返回
            return EventAdapter.toServerSentEvents(eventFlux)
                    .doOnError(e -> log.error("[请求ID: {}] DAG 执行或 SSE 转换出错", requestId, e))
                    .doOnComplete(() -> log.info("[请求ID: {}] DAG 执行完成，SSE 流关闭", requestId));

        } catch (Exception e) {
            // 处理获取引擎或执行前的其他异常
            log.error("[请求ID: {}] 准备或执行 DAG 时发生错误", requestId, e);
            // 返回一个包含错误的 SSE 事件流
            return Flux.just(ServerSentEvent.<Object>builder()
                    .event("error")
                    .data("DAG 执行失败: " + e.getMessage())
                    .build());
        }
    }
>>>>>>> b21a888e
}<|MERGE_RESOLUTION|>--- conflicted
+++ resolved
@@ -10,9 +10,6 @@
 // import org.springframework.web.bind.annotation.RequestParam; // 移除了未使用的导入
 import org.springframework.web.bind.annotation.RestController;
 import reactor.core.publisher.Flux;
-<<<<<<< HEAD
-import xyz.vvrf.reactor.dag.spring.SpringDagEngine;
-=======
 import xyz.vvrf.reactor.dag.core.DagDefinition;
 import xyz.vvrf.reactor.dag.core.Event; // 引入 Event
 import xyz.vvrf.reactor.dag.example.dataParalleDag.ParalleContext;
@@ -20,7 +17,6 @@
 import xyz.vvrf.reactor.dag.execution.DagEngine; // 引入核心 DagEngine
 import xyz.vvrf.reactor.dag.spring.EventAdapter; // 引入 EventAdapter
 import xyz.vvrf.reactor.dag.spring.boot.DagEngineProvider; // 引入 DagEngineProvider
->>>>>>> b21a888e
 
 import java.util.UUID;
 
@@ -44,51 +40,15 @@
     @Autowired
     private DagEngineProvider dagEngineProvider;
 
-<<<<<<< HEAD
-//    @Autowired
-//    private DataParalleDag dataParalleDag;
-=======
     // 注入预定义的 DAG Definition Bean
     @Autowired
     private DagDefinition<ParalleContext> dataParalleDag; // Bean 名称与方法名一致
->>>>>>> b21a888e
 
     /**
      * 处理并行数据处理 DAG 的端点。
      * 返回 Server-Sent Events (SSE) 流。
      * @return SSE 事件流
      */
-<<<<<<< HEAD
-//    @GetMapping(value = "/process", produces = "text/event-stream")
-//    public Flux<ServerSentEvent<?>> processData(
-//            @RequestParam(defaultValue = "100") int dataSize,
-//            @RequestParam(defaultValue = "false") boolean includeEnrichment) {
-//
-//        // 创建处理上下文
-//        ProcessingContext context = new ProcessingContext();
-//        context.setDataSize(dataSize);
-//        context.setIncludeEnrichment(includeEnrichment);
-//
-//        // 生成请求ID
-//        String requestId = UUID.randomUUID().toString();
-//
-//        // 执行DAG并返回事件流
-//        return dagEngine.execute(context, requestId, dataProcessingDag);
-//    }
-
-//    @GetMapping(value = "/process-paralle", produces = "text/event-stream")
-//    public Flux<ServerSentEvent<?>> paralleData() {
-//
-//        // 创建处理上下文
-//        ParalleContext context = new ParalleContext();
-//
-//        // 生成请求ID
-//        String requestId = UUID.randomUUID().toString();
-//
-//        // 执行DAG并返回事件流
-//        return dagEngine.execute(context, requestId, dataParalleDag);
-//    }
-=======
     @GetMapping(value = "/process-paralle", produces = "text/event-stream")
     public Flux<ServerSentEvent<?>> paralleData() {
         log.info("收到 /process-paralle 请求");
@@ -125,5 +85,4 @@
                     .build());
         }
     }
->>>>>>> b21a888e
 }