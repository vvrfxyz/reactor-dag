<<<<<<< HEAD
//package xyz.vvrf.reactor.dag.example.dataParalleDag.node;
//
//import org.springframework.stereotype.Component;
//import reactor.core.publisher.Mono;
//import xyz.vvrf.reactor.dag.core.DagNode;
//import xyz.vvrf.reactor.dag.core.DependencyAccessor; // Import Accessor
//// Removed DependencyDescriptor import (not used here)
//import xyz.vvrf.reactor.dag.core.NodeResult;
//import xyz.vvrf.reactor.dag.example.dataParalleDag.ParalleContext;
//
//import java.util.List;
//// Removed Map import
//import java.util.concurrent.TimeUnit;
//import java.util.stream.Collectors;
//
///**
// * reactor-dag
// * The final node, depends on all parallel nodes. Acts as a sync point.
// * Uses DependencyAccessor.
// *
// * @author Your Name (modified)
// * @date Today's Date (modified)
// */
//@Component
//public class FinalNode implements DagNode<ParalleContext, String, Void> {
//
//    @Override
//    public Class<String> getPayloadType() {
//        return String.class;
//    }
//
//    @Override
//    public Class<Void> getEventType() {
//        return Void.class;
//    }
//
//    // Define the names of the expected dependencies explicitly
//    private static final List<String> EXPECTED_DEPENDENCIES = List.of("ParallelNodeA", "ParallelNodeB", "ParallelNodeC");
//
//    /**
//     * Executes the final node logic, aggregating results from parallel nodes.
//     *
//     * @param context      The parallel context.
//     * @param dependencies Accessor for dependency results.
//     * @return A Mono containing the final result.
//     */
//    @Override
//    public Mono<NodeResult<ParalleContext, String, Void>> execute(ParalleContext context, DependencyAccessor<ParalleContext> dependencies) { // <--- Signature changed
//        return Mono.fromCallable(() -> {
//            String threadName = Thread.currentThread().getName();
//            System.out.println("Executing " + this.getClass().getSimpleName() + " on thread: " + threadName);
//
//            // Aggregate results using the DependencyAccessor
//            String aggregatedPayloads = EXPECTED_DEPENDENCIES.stream()
//                    .map(depName -> {
//                        // Safely get payload using accessor, provide default if absent or failed
//                        String payloadStr = dependencies.getPayload(depName, String.class) // Assuming String payload
//                                .orElseGet(() -> {
//                                    // Check if the dependency actually failed vs just having no payload
//                                    boolean failed = !dependencies.isSuccess(depName);
//                                    return failed ? "FAILED" : "EMPTY";
//                                });
//                        return depName + ": [" + payloadStr + "]";
//                    })
//                    .collect(Collectors.joining("; "));
//
//            System.out.println(this.getClass().getSimpleName() + " received aggregated results: " + aggregatedPayloads);
//
//            // Simulate final processing
//            try {
//                TimeUnit.MILLISECONDS.sleep(20);
//            } catch (InterruptedException e) {
//                Thread.currentThread().interrupt();
//                return NodeResult.<ParalleContext, String, Void>failure(
//                        context, e, this);
//            }
//
//            String resultPayload = this.getClass().getSimpleName() + " finished successfully on " + threadName + ". Aggregated: " + aggregatedPayloads;
//            System.out.println(this.getClass().getSimpleName() + " finished.");
//
//            return NodeResult.success(context, resultPayload, this);
//        }).onErrorResume(error -> {
//            System.err.println("Error executing " + this.getClass().getSimpleName() + ": " + error.getMessage());
//            return Mono.just(NodeResult.<ParalleContext, String, Void>failure(
//                    context, error, this));
//        });
//    }
//}
=======
package xyz.vvrf.reactor.dag.example.dataParalleDag.node;

import lombok.extern.slf4j.Slf4j;
// 移除 org.springframework.stereotype.Component;
import reactor.core.publisher.Flux;
import reactor.core.publisher.Mono;
import xyz.vvrf.reactor.dag.annotation.DagNodeType; // 引入新注解
import xyz.vvrf.reactor.dag.core.*;
import xyz.vvrf.reactor.dag.example.dataParalleDag.ParalleContext;

import java.util.Arrays;
import java.util.HashSet;
import java.util.Set;
import java.util.concurrent.TimeUnit;
import java.util.stream.Collectors;

// 使用 @DagNodeType 注解
@DagNodeType(id = "finalNodeType", contextType = ParalleContext.class) // 指定 ID 和上下文类型
@Slf4j
public class FinalNode implements DagNode<ParalleContext, String> {

    public static final InputSlot<String> INPUT_A = InputSlot.required("resultA", String.class);
    public static final InputSlot<String> INPUT_B = InputSlot.required("resultB", String.class);
    public static final InputSlot<String> INPUT_C = InputSlot.required("resultC", String.class);
    public static final OutputSlot<String> OUTPUT_AGGREGATED = OutputSlot.defaultOutput(String.class);

    @Override
    public Set<InputSlot<?>> getInputSlots() {
        return new HashSet<>(Arrays.asList(INPUT_A, INPUT_B, INPUT_C));
    }

    @Override
    public OutputSlot<String> getOutputSlot() {
        return OUTPUT_AGGREGATED;
    }

    @Override
    public Mono<NodeResult<ParalleContext, String>> execute(ParalleContext context, InputAccessor<ParalleContext> inputs) {
        return Mono.defer(() -> {
            try {
                String threadName = Thread.currentThread().getName();
                log.info("Executing {} logic on thread: {}", this.getClass().getSimpleName(), threadName);

                // JDK 8 使用 HashSet 构造输入槽集合
                Set<InputSlot<?>> inputSlotsSet = new HashSet<>(Arrays.asList(INPUT_A, INPUT_B, INPUT_C));

                String aggregatedPayloads = inputSlotsSet.stream()
                        .map(inputSlot -> {
                            @SuppressWarnings("unchecked")
                            InputSlot<String> typedSlot = (InputSlot<String>) inputSlot;
                            String payloadStr = inputs.getPayload(typedSlot)
                                    .orElseGet(() -> {
                                        if (inputs.isFailed(typedSlot)) return "FAILED";
                                        if (inputs.isSkipped(typedSlot)) return "SKIPPED";
                                        if (inputs.isInactive(typedSlot)) return "INACTIVE";
                                        return "EMPTY";
                                    });
                            return typedSlot.getId() + ": [" + payloadStr + "]";
                        })
                        .collect(Collectors.joining("; "));

                log.debug("{} logic received aggregated results: {}", this.getClass().getSimpleName(), aggregatedPayloads);

                try {
                    TimeUnit.MILLISECONDS.sleep(20);
                } catch (InterruptedException e) {
                    Thread.currentThread().interrupt();
                    log.error("Interrupted during sleep in {}", this.getClass().getSimpleName(), e);
                    return Mono.just(NodeResult.<ParalleContext, String>failure(e));
                }

                String resultPayload = this.getClass().getSimpleName() + " finished successfully on " + threadName + ". Aggregated: " + aggregatedPayloads;
                log.info("{} logic finished.", this.getClass().getSimpleName());

                Event<Object> aggregationEvent = Event.builder()
                        .event("FINAL_AGGREGATION")
                        .data(aggregatedPayloads)
                        .comment("Final aggregation completed.")
                        .build();
                NodeResult<ParalleContext, String> successResult = NodeResult.success(resultPayload, Flux.just(aggregationEvent));

                return Mono.just(successResult);

            } catch (Throwable t) {
                log.error("Unexpected error executing {} logic: {}", this.getClass().getSimpleName(), t.getMessage(), t);
                return Mono.just(NodeResult.<ParalleContext, String>failure(t));
            }
        });
    }
}
>>>>>>> b21a888e
<|MERGE_RESOLUTION|>--- conflicted
+++ resolved
@@ -1,93 +1,3 @@
-<<<<<<< HEAD
-//package xyz.vvrf.reactor.dag.example.dataParalleDag.node;
-//
-//import org.springframework.stereotype.Component;
-//import reactor.core.publisher.Mono;
-//import xyz.vvrf.reactor.dag.core.DagNode;
-//import xyz.vvrf.reactor.dag.core.DependencyAccessor; // Import Accessor
-//// Removed DependencyDescriptor import (not used here)
-//import xyz.vvrf.reactor.dag.core.NodeResult;
-//import xyz.vvrf.reactor.dag.example.dataParalleDag.ParalleContext;
-//
-//import java.util.List;
-//// Removed Map import
-//import java.util.concurrent.TimeUnit;
-//import java.util.stream.Collectors;
-//
-///**
-// * reactor-dag
-// * The final node, depends on all parallel nodes. Acts as a sync point.
-// * Uses DependencyAccessor.
-// *
-// * @author Your Name (modified)
-// * @date Today's Date (modified)
-// */
-//@Component
-//public class FinalNode implements DagNode<ParalleContext, String, Void> {
-//
-//    @Override
-//    public Class<String> getPayloadType() {
-//        return String.class;
-//    }
-//
-//    @Override
-//    public Class<Void> getEventType() {
-//        return Void.class;
-//    }
-//
-//    // Define the names of the expected dependencies explicitly
-//    private static final List<String> EXPECTED_DEPENDENCIES = List.of("ParallelNodeA", "ParallelNodeB", "ParallelNodeC");
-//
-//    /**
-//     * Executes the final node logic, aggregating results from parallel nodes.
-//     *
-//     * @param context      The parallel context.
-//     * @param dependencies Accessor for dependency results.
-//     * @return A Mono containing the final result.
-//     */
-//    @Override
-//    public Mono<NodeResult<ParalleContext, String, Void>> execute(ParalleContext context, DependencyAccessor<ParalleContext> dependencies) { // <--- Signature changed
-//        return Mono.fromCallable(() -> {
-//            String threadName = Thread.currentThread().getName();
-//            System.out.println("Executing " + this.getClass().getSimpleName() + " on thread: " + threadName);
-//
-//            // Aggregate results using the DependencyAccessor
-//            String aggregatedPayloads = EXPECTED_DEPENDENCIES.stream()
-//                    .map(depName -> {
-//                        // Safely get payload using accessor, provide default if absent or failed
-//                        String payloadStr = dependencies.getPayload(depName, String.class) // Assuming String payload
-//                                .orElseGet(() -> {
-//                                    // Check if the dependency actually failed vs just having no payload
-//                                    boolean failed = !dependencies.isSuccess(depName);
-//                                    return failed ? "FAILED" : "EMPTY";
-//                                });
-//                        return depName + ": [" + payloadStr + "]";
-//                    })
-//                    .collect(Collectors.joining("; "));
-//
-//            System.out.println(this.getClass().getSimpleName() + " received aggregated results: " + aggregatedPayloads);
-//
-//            // Simulate final processing
-//            try {
-//                TimeUnit.MILLISECONDS.sleep(20);
-//            } catch (InterruptedException e) {
-//                Thread.currentThread().interrupt();
-//                return NodeResult.<ParalleContext, String, Void>failure(
-//                        context, e, this);
-//            }
-//
-//            String resultPayload = this.getClass().getSimpleName() + " finished successfully on " + threadName + ". Aggregated: " + aggregatedPayloads;
-//            System.out.println(this.getClass().getSimpleName() + " finished.");
-//
-//            return NodeResult.success(context, resultPayload, this);
-//        }).onErrorResume(error -> {
-//            System.err.println("Error executing " + this.getClass().getSimpleName() + ": " + error.getMessage());
-//            return Mono.just(NodeResult.<ParalleContext, String, Void>failure(
-//                    context, error, this));
-//        });
-//    }
-//}
-=======
 package xyz.vvrf.reactor.dag.example.dataParalleDag.node;
 
 import lombok.extern.slf4j.Slf4j;
@@ -177,5 +87,4 @@
             }
         });
     }
-}
->>>>>>> b21a888e
+}