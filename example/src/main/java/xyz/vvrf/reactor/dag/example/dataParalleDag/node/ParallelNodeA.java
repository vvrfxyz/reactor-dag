--- conflicted
+++ resolved
@@ -1,85 +1,3 @@
-<<<<<<< HEAD
-//package xyz.vvrf.reactor.dag.example.dataParalleDag.node;
-//
-//import org.springframework.stereotype.Component;
-//import reactor.core.publisher.Mono;
-//import xyz.vvrf.reactor.dag.core.DagNode;
-//import xyz.vvrf.reactor.dag.core.DependencyAccessor; // Import Accessor
-//// Removed DependencyDescriptor import
-//import xyz.vvrf.reactor.dag.core.NodeResult;
-//import xyz.vvrf.reactor.dag.example.dataParalleDag.ParalleContext;
-//
-//// Removed List import
-//// Removed Map import
-//import java.util.concurrent.TimeUnit;
-//
-///**
-// * reactor-dag
-// * A node designed to run in parallel with other similar nodes.
-// * Depends on FirstNode.
-// * Uses DependencyAccessor.
-// *
-// * @author Your Name (modified)
-// * @date Today's Date (modified)
-// */
-//@Component
-//public class ParallelNodeA implements DagNode<ParalleContext, String, Void> {
-//
-//    @Override
-//    public Class<String> getPayloadType() {
-//        return String.class;
-//    }
-//
-//    @Override
-//    public Class<Void> getEventType() {
-//        return Void.class;
-//    }
-//
-//    /**
-//     * Executes the parallel node A logic.
-//     *
-//     * @param context      The parallel context.
-//     * @param dependencies Accessor for dependency results. <--- Updated Javadoc
-//     * @return A Mono containing the result.
-//     */
-//    @Override
-//    public Mono<NodeResult<ParalleContext, String, Void>> execute(ParalleContext context, DependencyAccessor<ParalleContext> dependencies) { // <--- Signature changed
-//
-//        // Example of accessing dependency using the accessor
-//        dependencies.getPayload("FirstNode", String.class) // Use accessor with type safety
-//                .ifPresent(payload -> System.out.println(this.getClass().getSimpleName() + " received payload from FirstNode: " + payload));
-//
-//        // Check if FirstNode succeeded (optional)
-//        if (!dependencies.isSuccess("FirstNode")) {
-//            System.out.println(this.getClass().getSimpleName() + " notes that FirstNode did not succeed.");
-//            // Potentially alter behavior based on dependency failure
-//        }
-//
-//        return Mono.fromCallable(() -> {
-//            String threadName = Thread.currentThread().getName();
-//            System.out.println("Executing " + this.getClass().getSimpleName() + " on thread: " + threadName + " (depends on FirstNode)");
-//
-//            // Simulate significant work
-//            try {
-//                TimeUnit.MILLISECONDS.sleep(500); // Longer delay
-//            } catch (InterruptedException e) {
-//                Thread.currentThread().interrupt();
-//                return NodeResult.failure(
-//                        context, e, this);
-//            }
-//
-//            String resultPayload = this.getClass().getSimpleName() + " executed successfully on " + threadName;
-//            System.out.println(this.getClass().getSimpleName() + " finished.");
-//
-//            return NodeResult.success(context, resultPayload, this);
-//        }).onErrorResume(error -> {
-//            System.err.println("Error executing " + this.getClass().getSimpleName() + ": " + error.getMessage());
-//            return Mono.just(NodeResult.failure(
-//                    context, error, this));
-//        });
-//    }
-//}
-=======
 package xyz.vvrf.reactor.dag.example.dataParalleDag.node;
 
 import lombok.extern.slf4j.Slf4j;
@@ -154,5 +72,4 @@
             }
         });
     }
-}
->>>>>>> b21a888e
+}