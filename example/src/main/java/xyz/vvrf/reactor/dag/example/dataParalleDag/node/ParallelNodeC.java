--- conflicted
+++ resolved
@@ -1,76 +1,3 @@
-<<<<<<< HEAD
-//// [file name]: parallelnodec.java
-//package xyz.vvrf.reactor.dag.example.dataParalleDag.node;
-//
-//import org.springframework.stereotype.Component;
-//import reactor.core.publisher.Mono;
-//import xyz.vvrf.reactor.dag.core.DagNode;
-//import xyz.vvrf.reactor.dag.core.DependencyAccessor; // Import Accessor
-//// Removed DependencyDescriptor import
-//import xyz.vvrf.reactor.dag.core.NodeResult;
-//import xyz.vvrf.reactor.dag.example.dataParalleDag.ParalleContext;
-//
-//// Removed List import
-//// Removed Map import
-//import java.util.concurrent.TimeUnit;
-//
-///**
-// * reactor-dag
-// * A node designed to run in parallel with other similar nodes.
-// * Depends on FirstNode.
-// * Uses DependencyAccessor (though doesn't access dependencies in this example).
-// *
-// * @author Your Name (modified)
-// * @date Today's Date (modified)
-// */
-//@Component
-//public class ParallelNodeC implements DagNode<ParalleContext, String, Void> {
-//
-//    @Override
-//    public Class<String> getPayloadType() {
-//        return String.class;
-//    }
-//
-//    @Override
-//    public Class<Void> getEventType() {
-//        return Void.class;
-//    }
-//
-//    /**
-//     * Executes the parallel node C logic.
-//     *
-//     * @param context      The parallel context.
-//     * @param dependencies Accessor for dependency results (unused in this node). <--- Updated Javadoc
-//     * @return A Mono containing the result.
-//     */
-//    @Override
-//    public Mono<NodeResult<ParalleContext, String, Void>> execute(ParalleContext context, DependencyAccessor<ParalleContext> dependencies) { // <--- Signature changed
-//        // 'dependencies' parameter is unused here, but the signature matches the interface.
-//        return Mono.fromCallable(() -> {
-//            String threadName = Thread.currentThread().getName();
-//            System.out.println("Executing " + this.getClass().getSimpleName() + " on thread: " + threadName + " (depends on FirstNode)");
-//
-//            // Simulate significant work
-//            try {
-//                TimeUnit.MILLISECONDS.sleep(500); // Longer delay
-//            } catch (InterruptedException e) {
-//                Thread.currentThread().interrupt();
-//                return NodeResult.<ParalleContext, String, Void>failure(
-//                        context, e, this);
-//            }
-//
-//            String resultPayload = this.getClass().getSimpleName() + " executed successfully on " + threadName;
-//            System.out.println(this.getClass().getSimpleName() + " finished.");
-//
-//            return NodeResult.success(context, resultPayload, this);
-//        }).onErrorResume(error -> {
-//            System.err.println("Error executing " + this.getClass().getSimpleName() + ": " + error.getMessage());
-//            return Mono.just(NodeResult.<ParalleContext, String, Void>failure(
-//                    context, error, this));
-//        });
-//    }
-//}
-=======
 package xyz.vvrf.reactor.dag.example.dataParalleDag.node;
 
 import lombok.extern.slf4j.Slf4j;
@@ -134,5 +61,4 @@
             }
         });
     }
-}
->>>>>>> b21a888e
+}