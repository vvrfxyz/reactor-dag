--- conflicted
+++ resolved
@@ -1,208 +1,6 @@
 <?xml version="1.0" encoding="UTF-8"?>
 <project xmlns="http://maven.apache.org/POM/4.0.0" xmlns:xsi="http://www.w3.org/2001/XMLSchema-instance"
          xsi:schemaLocation="http://maven.apache.org/POM/4.0.0 https://maven.apache.org/xsd/maven-4.0.0.xsd">
-<<<<<<< HEAD
-  <modelVersion>4.0.0</modelVersion>
-
-  <groupId>xyz.vvrf</groupId>
-  <artifactId>reactor-dag</artifactId>
-  <version>0.1.1</version>
-  <packaging>jar</packaging>
-
-  <name>Reactor DAG</name>
-  <description>基于Project Reactor的反应式DAG（有向无环图）实现库</description>
-  <url>https://github.com/vvrf/reactor-dag</url>
-
-  <licenses>
-    <license>
-      <name>The Apache License, Version 2.0</name>
-      <url>http://www.apache.org/licenses/LICENSE-2.0.txt</url>
-    </license>
-  </licenses>
-
-  <developers>
-    <developer>
-      <name>Ruifeng Wen</name>
-      <email>ruifeng.wen@vvrf.xyz</email>
-      <organization>VVRF</organization>
-      <organizationUrl>https://vvrf.xyz</organizationUrl>
-    </developer>
-  </developers>
-
-  <properties>
-    <project.build.sourceEncoding>UTF-8</project.build.sourceEncoding>
-    <java.version>8</java.version>
-    <maven.compiler.source>${java.version}</maven.compiler.source>
-    <maven.compiler.target>${java.version}</maven.compiler.target>
-    <reactor.version>3.4.33</reactor.version>
-    <reactor-adaptor.version>3.5.2</reactor-adaptor.version>
-    <caffeine.version>2.9.3</caffeine.version>
-    <lombok.version>1.18.30</lombok.version>
-    <slf4j.version>1.7.36</slf4j.version>
-    <spring.version>5.3.31</spring.version>
-    <spring-boot.version>2.7.18</spring-boot.version>
-  </properties>
-
-  <dependencies>
-    <!-- Reactor 核心依赖 -->
-    <dependency>
-      <groupId>io.projectreactor</groupId>
-      <artifactId>reactor-core</artifactId>
-      <version>${reactor.version}</version>
-    </dependency>
-    <dependency>
-      <groupId>io.projectreactor.addons</groupId>
-      <artifactId>reactor-adapter</artifactId>
-      <version>${reactor-adaptor.version}</version>
-    </dependency>
-
-    <dependency>
-      <groupId>io.micrometer</groupId>
-      <artifactId>micrometer-core</artifactId>
-      <version>1.11.2</version>
-      <optional>true</optional>
-    </dependency>
-    <!-- 如果需要特定的监控系统集成，例如 Prometheus -->
-    <dependency>
-      <groupId>io.micrometer</groupId>
-      <artifactId>micrometer-registry-prometheus</artifactId>
-      <version>1.11.2</version>
-      <optional>true</optional>
-    </dependency>
-
-    <!-- Caffeine 缓存 -->
-    <dependency>
-      <groupId>com.github.ben-manes.caffeine</groupId>
-      <artifactId>caffeine</artifactId>
-      <version>${caffeine.version}</version>
-      <optional>true</optional>
-    </dependency>
-
-    <!-- Lombok -->
-    <dependency>
-      <groupId>org.projectlombok</groupId>
-      <artifactId>lombok</artifactId>
-      <version>${lombok.version}</version>
-      <scope>provided</scope>
-    </dependency>
-
-    <!-- SLF4J 日志 -->
-    <dependency>
-      <groupId>org.slf4j</groupId>
-      <artifactId>slf4j-api</artifactId>
-      <version>${slf4j.version}</version>
-    </dependency>
-
-    <!-- Spring 相关依赖（可选） -->
-    <dependency>
-      <groupId>org.springframework</groupId>
-      <artifactId>spring-webflux</artifactId>
-      <version>${spring.version}</version>
-      <optional>true</optional>
-    </dependency>
-    <dependency>
-      <groupId>org.springframework</groupId>
-      <artifactId>spring-context</artifactId>
-      <version>${spring.version}</version>
-      <optional>true</optional>
-    </dependency>
-    <dependency>
-      <groupId>org.springframework.boot</groupId>
-      <artifactId>spring-boot-starter-validation</artifactId>
-      <version>2.7.18</version>
-    </dependency>
-
-    <!-- 降级为 javax 注解 API (而不是 Jakarta) -->
-    <dependency>
-      <groupId>javax.annotation</groupId>
-      <artifactId>javax.annotation-api</artifactId>
-      <version>1.3.2</version>
-      <optional>true</optional>
-    </dependency>
-
-    <!-- 测试依赖 -->
-    <dependency>
-      <groupId>org.junit.jupiter</groupId>
-      <artifactId>junit-jupiter</artifactId>
-      <version>5.8.2</version>
-      <scope>test</scope>
-    </dependency>
-    <dependency>
-      <groupId>io.projectreactor</groupId>
-      <artifactId>reactor-test</artifactId>
-      <version>${reactor.version}</version>
-      <scope>test</scope>
-    </dependency>
-    <dependency>
-      <groupId>org.mockito</groupId>
-      <artifactId>mockito-core</artifactId>
-      <version>4.11.0</version>
-      <scope>test</scope>
-    </dependency>
-    <dependency>
-      <groupId>org.springframework.boot</groupId>
-      <artifactId>spring-boot-autoconfigure</artifactId>
-      <version>${spring-boot.version}</version>
-      <scope>compile</scope>
-    </dependency>
-  </dependencies>
-
-  <build>
-    <plugins>
-      <!-- 编译插件 -->
-      <plugin>
-        <groupId>org.apache.maven.plugins</groupId>
-        <artifactId>maven-compiler-plugin</artifactId>
-        <version>3.8.1</version>
-        <configuration>
-          <source>${java.version}</source>
-          <target>${java.version}</target>
-          <encoding>UTF-8</encoding>
-          <annotationProcessorPaths>
-            <path>
-              <groupId>org.projectlombok</groupId>
-              <artifactId>lombok</artifactId>
-              <version>${lombok.version}</version>
-            </path>
-          </annotationProcessorPaths>
-        </configuration>
-      </plugin>
-
-      <!-- JavaDoc 插件 -->
-      <plugin>
-        <groupId>org.apache.maven.plugins</groupId>
-        <artifactId>maven-javadoc-plugin</artifactId>
-        <version>3.2.0</version>
-        <executions>
-          <execution>
-            <id>attach-javadocs</id>
-            <goals>
-              <goal>jar</goal>
-            </goals>
-            <configuration>
-              <encoding>UTF-8</encoding>
-              <charset>UTF-8</charset>
-              <additionalJOption>-Xdoclint:none</additionalJOption>
-            </configuration>
-          </execution>
-        </executions>
-      </plugin>
-
-      <!-- 测试插件 -->
-      <plugin>
-        <groupId>org.apache.maven.plugins</groupId>
-        <artifactId>maven-surefire-plugin</artifactId>
-        <version>2.22.2</version>
-      </plugin>
-    </plugins>
-  </build>
-
-  <profiles>
-    <!-- 发布配置 -->
-    <profile>
-      <id>release</id>
-      <build>
-=======
     <modelVersion>4.0.0</modelVersion>
 
     <groupId>xyz.vvrf</groupId>
@@ -355,7 +153,6 @@
     </dependencies>
 
     <build>
->>>>>>> b21a888e
         <plugins>
             <!-- 编译插件 -->
             <plugin>
@@ -403,24 +200,6 @@
                 <version>2.22.2</version>
             </plugin>
         </plugins>
-<<<<<<< HEAD
-      </build>
-    </profile>
-  </profiles>
-
-  <distributionManagement>
-    <repository>
-      <!-- RELEASE -->
-      <id>cashimRepo</id>
-      <url>http://10.0.249.1:8081/repository/maven-releases/</url>
-    </repository>
-    <snapshotRepository>
-      <!-- SNAPSHOT版本 -->
-      <id>cashimRepo</id>
-      <url>http://10.0.249.1:8081/repository/maven-snapshots/</url>
-    </snapshotRepository>
-  </distributionManagement>
-=======
     </build>
 
     <profiles>
@@ -458,5 +237,4 @@
             </build>
         </profile>
     </profiles>
->>>>>>> b21a888e
 </project>