--- conflicted
+++ resolved
@@ -8,19 +8,6 @@
 import java.util.Optional;
 
 /**
-<<<<<<< HEAD
- * 节点执行结果 - 包含上下文、可选的 Payload、事件流和可能的错误。
- * 使用 Builder 模式创建实例。
- *
- * @param <C> 上下文类型 (Context Type)
- * @param <P> 结果 Payload 类型 (Payload Type)
- * <T> 结果事件数据类型 (Event Data Type)
- * @author ruifeng.wen (Optimized by AI Assistant)
- */
-@Slf4j
-@Getter
-public final class NodeResult<C, P, T> {
-=======
  * 代表单个 DAG 节点执行完成后的结果（不可变数据类）。
  * 包含执行状态、可选的主输出 Payload、可选的事件流以及可能的错误信息。
  *
@@ -30,7 +17,6 @@
  */
 @Slf4j
 public final class NodeResult<C, P> { // C 仅用于工厂方法签名
->>>>>>> b21a888e
 
     /**
      * 节点执行状态枚举。
@@ -44,301 +30,6 @@
         SKIPPED
     }
 
-<<<<<<< HEAD
-    private final String nodeName;
-    private final C context;
-    private final Optional<P> payload;
-    private final Flux<Event<T>> events;
-    private final Throwable error;
-    private final Class<P> payloadType;
-    private final Class<T> eventType;
-    private final NodeStatus status;
-
-    /**
-     * 私有构造函数，请使用 Builder 创建实例。
-     */
-    private NodeResult(Builder<C, P, T> builder) {
-        this.nodeName = Objects.requireNonNull(builder.nodeName, "Node name cannot be null");
-        this.context = builder.context; // Context 可以为 null 吗？根据原代码，它不是必须的，但这里保持非 null
-        this.payload = Objects.requireNonNull(builder.payload, "Payload Optional cannot be null");
-        this.events = Objects.requireNonNull(builder.events, "Events Flux cannot be null (use Flux.empty() instead)");
-        this.error = builder.error; // Error 可以为 null
-        this.payloadType = Objects.requireNonNull(builder.payloadType, "Payload type cannot be null");
-        this.eventType = Objects.requireNonNull(builder.eventType, "Event type cannot be null");
-        this.status = Objects.requireNonNull(builder.status, "NodeStatus cannot be null");
-
-        // 校验：失败状态必须有 error，成功/跳过状态不能有 error
-        if (this.status == NodeStatus.FAILURE && this.error == null) {
-            throw new IllegalArgumentException("FAILURE status requires a non-null error for node: " + this.nodeName);
-        }
-        if ((this.status == NodeStatus.SUCCESS || this.status == NodeStatus.SKIPPED) && this.error != null) {
-            log.warn("NodeResult for node '{}' has status {} but also contains an error. Error will be ignored for status checks.",
-                    this.nodeName, this.status, this.error);
-            // 或者可以选择抛出异常，取决于业务逻辑严格性
-            // throw new IllegalArgumentException("SUCCESS/SKIPPED status cannot have an error for node: " + this.nodeName);
-        }
-        // 校验：非成功状态不应有实际的 Payload 或 Events (允许 Optional.empty() 和 Flux.empty())
-        if (this.status != NodeStatus.SUCCESS) {
-            if (this.payload.isPresent()) {
-                log.warn("NodeResult for node '{}' has status {} but contains a payload. Payload might be unexpected.",
-                        this.nodeName, this.status);
-            }
-        }
-    }
-
-    // --- Builder ---
-
-    /**
-     * NodeResult 的构建器。
-     *
-     * @param <C> 上下文类型
-     * @param <P> Payload 类型
-     * <T> 事件数据类型
-     */
-    public static class Builder<C, P, T> {
-        private String nodeName;
-        private C context;
-        private Optional<P> payload = Optional.empty(); // 默认为空
-        private Flux<Event<T>> events = Flux.empty();   // 默认为空 Flux
-        private Throwable error;
-        private Class<P> payloadType;
-        private Class<T> eventType;
-        private NodeStatus status;
-
-        // 私有构造函数，通过静态方法 newBuilder 获取
-        private Builder(String nodeName, C context, Class<P> payloadType, Class<T> eventType) {
-            this.nodeName = nodeName;
-            this.context = context; // 允许 context 为 null 吗？如果允许，需要调整 NodeResult 的构造函数和字段
-            this.payloadType = payloadType;
-            this.eventType = eventType;
-        }
-
-        public Builder<C, P, T> payload(P payload) {
-            this.payload = Optional.ofNullable(payload);
-            return this;
-        }
-
-        public Builder<C, P, T> events(Flux<Event<T>> events) {
-            this.events = (events != null) ? events : Flux.empty();
-            return this;
-        }
-
-        // 内部使用，设置失败状态和错误
-        private Builder<C, P, T> failure(Throwable error) {
-            this.status = NodeStatus.FAILURE;
-            this.error = Objects.requireNonNull(error, "Error cannot be null for failure status");
-            this.payload = Optional.empty(); // 失败时不应有 payload
-            this.events = Flux.empty();      // 失败时不应有 events
-            return this;
-        }
-
-        // 内部使用，设置成功状态
-        private Builder<C, P, T> success() {
-            this.status = NodeStatus.SUCCESS;
-            this.error = null; // 成功状态清除错误
-            return this;
-        }
-
-        // 内部使用，设置跳过状态
-        private Builder<C, P, T> skipped() {
-            this.status = NodeStatus.SKIPPED;
-            this.error = null;
-            this.payload = Optional.empty();
-            this.events = Flux.empty();
-            return this;
-        }
-
-        // 设置自定义状态 (谨慎使用)
-        public Builder<C, P, T> status(NodeStatus status) {
-            this.status = status;
-            // 根据状态重置 error/payload/events (可选，但推荐)
-            if (status == NodeStatus.FAILURE) {
-                if (this.error == null) throw new IllegalStateException("Cannot set status to FAILURE without providing an error first via factory method.");
-                this.payload = Optional.empty();
-                this.events = Flux.empty();
-            } else {
-                this.error = null;
-                if (status == NodeStatus.SKIPPED) {
-                    this.payload = Optional.empty();
-                    this.events = Flux.empty();
-                }
-            }
-            return this;
-        }
-
-
-        public NodeResult<C, P, T> build() {
-            // 可以在这里添加更多校验逻辑，确保 Builder 状态一致性
-            if (status == null) {
-                throw new IllegalStateException("NodeResult status must be set before building (e.g., via success(), failure(), skipped() factory methods or status())");
-            }
-            return new NodeResult<>(this);
-        }
-    }
-
-    // --- 静态工厂方法 (使用 Builder) ---
-
-    /**
-     * 创建一个 NodeResult 构建器，需要提供基础信息。
-     *
-     * @param nodeName    节点名称
-     * @param context     上下文
-     * @param payloadType Payload 类型
-     * @param eventType   Event 类型
-     * @return Builder 实例
-     */
-    public static <C, P, T> Builder<C, P, T> builder(String nodeName, C context, Class<P> payloadType, Class<T> eventType) {
-        Objects.requireNonNull(nodeName, "Node name cannot be null for builder");
-        Objects.requireNonNull(payloadType, "Payload type cannot be null for builder");
-        Objects.requireNonNull(eventType, "Event type cannot be null for builder");
-        // Context 是否允许为 null 取决于业务需求，这里假设允许
-        // Objects.requireNonNull(context, "Context cannot be null for builder");
-        return new Builder<>(nodeName, context, payloadType, eventType);
-    }
-
-    /**
-     * 创建一个 NodeResult 构建器，从 DagNode 推断类型和名称。
-     * 这是类型安全的，避免了原始代码中的强制转换问题。
-     *
-     * @param context 上下文
-     * @param node    DagNode 实例 (可以是 DagNode<C, ?, ?>)
-     * @return Builder 实例
-     */
-    @SuppressWarnings("unchecked") // Casts from Class<?> are necessary due to generics
-    public static <C, P, T> Builder<C, P, T> builder(C context, DagNode<C, ?, ?> node) {
-        Objects.requireNonNull(node, "DagNode cannot be null for builder");
-        Class<P> pType;
-        Class<T> eType;
-        try {
-            // 从 Node 获取类型信息。这里的转换是必要的，因为 node 是 ? 类型。
-            // 如果 node.getPayloadType() 返回的不是 Class<P>，会在运行时失败，
-            // 但这比在 callNodeResultFactory 中隐藏转换要清晰。
-            pType = (Class<P>) node.getPayloadType();
-            eType = (Class<T>) node.getEventType();
-        } catch (ClassCastException e) {
-            log.error("Failed to cast types from DagNode '{}'. Expected P={}, T={}. Got P={}, T={}. Error: {}",
-                    node.getName(), "P", "T", node.getPayloadType(), node.getEventType(), e.getMessage(), e);
-            // 抛出更明确的异常，而不是尝试创建错误的 FailureResult
-            throw new IllegalArgumentException("Type mismatch when creating NodeResult builder from DagNode '" + node.getName() + "'", e);
-        }
-        return new Builder<>(node.getName(), context, pType, eType);
-    }
-
-    /**
-     * 创建一个成功的节点结果。
-     *
-     * @param context 上下文
-     * @param node    产生此结果的 DagNode 实例
-     * @return NodeResult 实例 (状态: SUCCESS)
-     */
-    public static <C, P, T> NodeResult<C, P, T> success(C context, DagNode<C, P, T> node) {
-        return NodeResult.<C, P, T>builder(context, node)
-                .success()
-                .build();
-    }
-
-    /**
-     * 创建一个成功的节点结果，包含 Payload。
-     *
-     * @param context 上下文
-     * @param payload 结果 Payload (可以为 null)
-     * @param node    产生此结果的 DagNode 实例
-     * @return NodeResult 实例 (状态: SUCCESS)
-     */
-    public static <C, P, T> NodeResult<C, P, T> success(C context, P payload, DagNode<C, P, T> node) {
-        return NodeResult.<C, P, T>builder(context, node)
-                .payload(payload)
-                .success()
-                .build();
-    }
-
-    /**
-     * 创建一个成功的节点结果，包含事件流。
-     *
-     * @param context 上下文
-     * @param events  事件流 (不能为空，若无事件应传入 Flux.empty())
-     * @param node    产生此结果的 DagNode 实例
-     * @return NodeResult 实例 (状态: SUCCESS)
-     */
-    public static <C, P, T> NodeResult<C, P, T> success(C context, Flux<Event<T>> events, DagNode<C, P, T> node) {
-        Objects.requireNonNull(events, "Events Flux cannot be null for success result");
-        return NodeResult.<C, P, T>builder(context, node)
-                .events(events)
-                .success()
-                .build();
-    }
-
-    /**
-     * 创建一个成功的节点结果，包含 Payload 和事件流。
-     *
-     * @param context 上下文
-     * @param payload 结果 Payload (可以为 null)
-     * @param events  事件流 (不能为空，若无事件应传入 Flux.empty())
-     * @param node    产生此结果的 DagNode 实例
-     * @return NodeResult 实例 (状态: SUCCESS)
-     */
-    public static <C, P, T> NodeResult<C, P, T> success(C context, P payload, Flux<Event<T>> events, DagNode<C, P, T> node) {
-        Objects.requireNonNull(events, "Events Flux cannot be null for success result");
-        return NodeResult.<C, P, T>builder(context, node)
-                .payload(payload)
-                .events(events)
-                .success()
-                .build();
-    }
-
-    /**
-     * 创建一个失败的节点结果，当无法获取 DagNode 实例时使用（例如配置错误）。
-     *
-     * @param nodeName    节点名称
-     * @param context     上下文对象
-     * @param error       执行过程中发生的错误 (不能为空)
-     * @param payloadType 预期的 Payload 类型
-     * @param eventType   预期的 Event 类型
-     * @return NodeResult 实例
-     */
-    public static <C, P, T> NodeResult<C, P, T> failureForNode(C context, Throwable error, Class<P> payloadType, Class<T> eventType, String nodeName) {
-        Objects.requireNonNull(error, "Error cannot be null for failure result");
-        return NodeResult.<C, P, T>builder(nodeName, context, payloadType, eventType)
-                .failure(error)
-                .build();
-    }
-
-    /**
-     * 创建一个失败的节点结果，当可以提供类型明确的 DagNode 时使用。
-     * 返回类型具有正确的 P 和 T 泛型。
-     *
-     * @param <C> 上下文类型
-     * @param <P> Payload 类型
-     * @param <T> Event 数据类型
-     * @param context 上下文
-     * @param error   发生的错误 (不能为空)
-     * @param node    尝试执行并失败的 DagNode<C, P, T> 实例 (类型必须匹配, 不能为空)
-     * @return NodeResult<C, P, T> 实例 (状态: FAILURE)
-     */
-    public static <C, P, T> NodeResult<C, P, T> failure(C context, Throwable error, DagNode<C, P, T> node) {
-        Objects.requireNonNull(error, "Error cannot be null for failure result");
-        Objects.requireNonNull(node, "Node cannot be null for failure result");
-        // 因为 node 的类型是 DagNode<C, P, T>，builder 可以正确推断类型
-        return NodeResult.<C, P, T>builder(context, node)
-                .failure(error)
-                .build();
-    }
-
-
-    /**
-     * 创建一个表示节点被跳过的结果。
-     *
-     * @param context 上下文
-     * @param node    被跳过的 DagNode 实例 (可以是 DagNode<C, ?, ?>)
-     * @return NodeResult 实例 (状态: SKIPPED)
-     */
-    public static <C> NodeResult<C, ?, ?> skipped(C context, DagNode<C, ?, ?> node) {
-        // 使用 builder(context, node) 来安全地获取类型和名称
-        return NodeResult.builder(context, node) // builder 会推断 P 和 T
-                .skipped() // skipped() 内部会设置状态并清空 payload/events/error
-                .build();
-    }
-=======
     @Getter private final NodeStatus status;
     @Getter private final Optional<P> payload; // 主输出 Payload
     @Getter private final Flux<Event<?>> events; // 产生的事件流
@@ -423,9 +114,6 @@
     }
 
     // --- 实例方法 ---
->>>>>>> b21a888e
-
-    // --- 实例方法 ---
 
     /**
      * 获取错误信息（仅当状态为 FAILURE 时存在）。
@@ -439,65 +127,28 @@
     public boolean isFailure() { return this.status == NodeStatus.FAILURE; }
     public boolean isSkipped() { return this.status == NodeStatus.SKIPPED; }
 
-<<<<<<< HEAD
-    // --- equals, hashCode, toString --- (保持不变或稍作调整)
-=======
     // --- equals, hashCode, toString ---
->>>>>>> b21a888e
 
     @Override
     public boolean equals(Object o) {
         if (this == o) return true;
         if (o == null || getClass() != o.getClass()) return false;
-<<<<<<< HEAD
-        NodeResult<?, ?, ?> that = (NodeResult<?, ?, ?>) o;
-        // 不比较 events (Flux) 和 context
-        return nodeName.equals(that.nodeName) &&
-                Objects.equals(payload, that.payload) && // Optional 的 equals 比较的是内容
-                Objects.equals(error, that.error) &&
-                payloadType.equals(that.payloadType) &&
-                eventType.equals(that.eventType) &&
-                status == that.status;
-=======
         NodeResult<?, ?> that = (NodeResult<?, ?>) o;
         // 注意：不比较 events (Flux 的比较通常没有意义)
         return status == that.status &&
                 Objects.equals(payload, that.payload) &&
                 Objects.equals(error, that.error);
->>>>>>> b21a888e
     }
 
     @Override
     public int hashCode() {
-<<<<<<< HEAD
-        // 不包含 events 和 context
-        return Objects.hash(nodeName, payload, error, payloadType, eventType, status);
-=======
         // 注意：不包含 events
         return Objects.hash(status, payload, error);
->>>>>>> b21a888e
     }
 
     @Override
     public String toString() {
         StringBuilder sb = new StringBuilder("NodeResult{");
-<<<<<<< HEAD
-        sb.append("nodeName='").append(nodeName).append('\'');
-        sb.append(", status=").append(status);
-        payload.ifPresent(p -> sb.append(", payload=").append(p)); // 更简洁地显示 payload
-        sb.append(", payloadType=").append(payloadType.getSimpleName());
-        sb.append(", eventType=").append(eventType.getSimpleName());
-        // 更准确地判断是否有事件，但避免订阅 Flux
-        boolean hasEvents = events != (Flux<?>)Flux.empty(); // 基础检查
-        sb.append(", hasEvents=").append(hasEvents);
-        if (error != null) {
-            sb.append(", error=").append(error);
-        }
-        // Context 通常比较复杂，可以选择不打印或只打印类名
-        // if (context != null) {
-        //     sb.append(", contextType=").append(context.getClass().getSimpleName());
-        // }
-=======
         sb.append("status=").append(status);
         payload.ifPresent(p -> sb.append(", payload=").append(p.getClass().getSimpleName()));
         // 不直接打印 events 内容，只标记是否存在
@@ -505,7 +156,6 @@
             sb.append(", hasEvents=true");
         }
         getError().ifPresent(e -> sb.append(", error=").append(e.getClass().getSimpleName()));
->>>>>>> b21a888e
         sb.append('}');
         return sb.toString();
     }
