package xyz.vvrf.reactor.dag.core;

import reactor.core.publisher.Mono;
import reactor.util.retry.Retry;

import java.time.Duration;
import java.util.Collections;
<<<<<<< HEAD
import java.util.List;

/**
 * DAG节点接口 - 定义节点的基本能力。
 * 节点通过 getInputRequirements() 声明其输入数据需求 (类型和可选限定符)。
 * 节点的执行顺序依赖关系通过外部配置（如 ChainBuilder）显式定义。
=======
import java.util.Set;

/**
 * DAG 逻辑节点接口 - 定义节点的基本可复用逻辑单元。
 * 节点声明其类型化的输入和输出槽。
 * 实例配置和连接在 DagDefinition 中定义。
 * 节点实现应该是线程安全的，特别是当它们作为原型（单例）注册时。
>>>>>>> b21a888e
 *
 * @param <C> 上下文类型 (Context Type)
 * @param <P> 节点主输出的 Payload 类型 (Payload Type) - 对应默认 OutputSlot
 * @author Refactored (注释更新)
 */
public interface DagNode<C, P> {

    /**
     * 获取此节点逻辑声明的所有输入槽。
     *
     * @return 输入槽的不可变集合，如果没有输入则为空集。
     */
    Set<InputSlot<?>> getInputSlots();

    /**
     * 获取此节点逻辑声明的主输出槽 (默认输出)。
     *
     * @return 主输出槽。
     */
    OutputSlot<P> getOutputSlot();

    /**
     * (可选) 获取此节点逻辑声明的其他命名输出槽。
     *
<<<<<<< HEAD
     * @param context      当前上下文对象
     * @param dependencies 依赖节点的执行结果访问器 (基于类型/限定符)。
     *                     此访问器现在可以访问所有已完成的上游节点结果，不仅仅是直接前驱。
     * @return 如果节点应该执行，则返回 true；否则返回 false。
     */
    default boolean shouldExecute(C context, InputDependencyAccessor<C> dependencies) {
        return true;
    }

    /**
     * 获取节点输出的 Payload 类型
     *
     * @return Payload 类型的Class对象
     */
    Class<P> getPayloadType();

    /**
     * 获取节点产生的事件数据类型
=======
     * @return 其他输出槽的不可变集合，如果没有则为空集。
     */
    default Set<OutputSlot<?>> getAdditionalOutputSlots() {
        return Collections.emptySet();
    }

    /**
     * 获取此节点的重试策略。
     * 返回 null 或 Retry.max(0) 表示不重试。
>>>>>>> b21a888e
     *
     * @return Reactor 的 Retry 规范，或 null/Retry.max(0)
     */
    default Retry getRetrySpec() {
        return null; // 默认不重试
    }

    /**
     * 获取节点执行超时。
     * 如果返回 null 或非正数 Duration，将使用引擎的默认超时时间。
     *
     * @return 超时时间，如果不指定则返回 null
     */
    default Duration getExecutionTimeout() {
        return null;
    }

    /**
     * 声明此节点执行所需的输入数据。
     * 框架将根据 DAG 配置和已完成节点的结果来满足这些需求。
     *
     * @return 输入需求列表 (默认为空)
     */
    default List<InputRequirement<?>> getInputRequirements() {
        return Collections.emptyList();
    }

    /**
     * 执行节点逻辑。
     *
<<<<<<< HEAD
     * @param context      上下文对象
     * @param dependencies 依赖节点的执行结果访问器，用于安全地获取上游节点的产物 (基于类型/限定符)。
     *                     此访问器现在可以访问所有已完成的上游节点结果，不仅仅是直接前驱。
     * @return 包含执行结果 (Payload 和/或 Events) 的 Mono
     */
    Mono<NodeResult<C, P, T>> execute(C context, InputDependencyAccessor<C> dependencies);
=======
     * @param context 上下文对象
     * @param inputs  输入数据的访问器，用于安全地获取激活的入边提供的数据。
     * @return 包含执行结果 (Payload 和/或 Events) 的 Mono。Payload 对应主输出槽。
     *         如果执行过程中发生无法恢复的错误，应返回 Mono.error(exception)。
     *         如果节点希望表明逻辑失败（例如业务规则不满足），应返回 NodeResult.failure(error)。
     */
    Mono<NodeResult<C, P>> execute(C context, InputAccessor<C> inputs);

>>>>>>> b21a888e
}<|MERGE_RESOLUTION|>--- conflicted
+++ resolved
@@ -5,14 +5,6 @@
 
 import java.time.Duration;
 import java.util.Collections;
-<<<<<<< HEAD
-import java.util.List;
-
-/**
- * DAG节点接口 - 定义节点的基本能力。
- * 节点通过 getInputRequirements() 声明其输入数据需求 (类型和可选限定符)。
- * 节点的执行顺序依赖关系通过外部配置（如 ChainBuilder）显式定义。
-=======
 import java.util.Set;
 
 /**
@@ -20,7 +12,6 @@
  * 节点声明其类型化的输入和输出槽。
  * 实例配置和连接在 DagDefinition 中定义。
  * 节点实现应该是线程安全的，特别是当它们作为原型（单例）注册时。
->>>>>>> b21a888e
  *
  * @param <C> 上下文类型 (Context Type)
  * @param <P> 节点主输出的 Payload 类型 (Payload Type) - 对应默认 OutputSlot
@@ -45,26 +36,6 @@
     /**
      * (可选) 获取此节点逻辑声明的其他命名输出槽。
      *
-<<<<<<< HEAD
-     * @param context      当前上下文对象
-     * @param dependencies 依赖节点的执行结果访问器 (基于类型/限定符)。
-     *                     此访问器现在可以访问所有已完成的上游节点结果，不仅仅是直接前驱。
-     * @return 如果节点应该执行，则返回 true；否则返回 false。
-     */
-    default boolean shouldExecute(C context, InputDependencyAccessor<C> dependencies) {
-        return true;
-    }
-
-    /**
-     * 获取节点输出的 Payload 类型
-     *
-     * @return Payload 类型的Class对象
-     */
-    Class<P> getPayloadType();
-
-    /**
-     * 获取节点产生的事件数据类型
-=======
      * @return 其他输出槽的不可变集合，如果没有则为空集。
      */
     default Set<OutputSlot<?>> getAdditionalOutputSlots() {
@@ -74,7 +45,6 @@
     /**
      * 获取此节点的重试策略。
      * 返回 null 或 Retry.max(0) 表示不重试。
->>>>>>> b21a888e
      *
      * @return Reactor 的 Retry 规范，或 null/Retry.max(0)
      */
@@ -93,26 +63,8 @@
     }
 
     /**
-     * 声明此节点执行所需的输入数据。
-     * 框架将根据 DAG 配置和已完成节点的结果来满足这些需求。
-     *
-     * @return 输入需求列表 (默认为空)
-     */
-    default List<InputRequirement<?>> getInputRequirements() {
-        return Collections.emptyList();
-    }
-
-    /**
      * 执行节点逻辑。
      *
-<<<<<<< HEAD
-     * @param context      上下文对象
-     * @param dependencies 依赖节点的执行结果访问器，用于安全地获取上游节点的产物 (基于类型/限定符)。
-     *                     此访问器现在可以访问所有已完成的上游节点结果，不仅仅是直接前驱。
-     * @return 包含执行结果 (Payload 和/或 Events) 的 Mono
-     */
-    Mono<NodeResult<C, P, T>> execute(C context, InputDependencyAccessor<C> dependencies);
-=======
      * @param context 上下文对象
      * @param inputs  输入数据的访问器，用于安全地获取激活的入边提供的数据。
      * @return 包含执行结果 (Payload 和/或 Events) 的 Mono。Payload 对应主输出槽。
@@ -121,5 +73,4 @@
      */
     Mono<NodeResult<C, P>> execute(C context, InputAccessor<C> inputs);
 
->>>>>>> b21a888e
 }